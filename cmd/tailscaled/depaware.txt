--- conflicted
+++ resolved
@@ -70,13 +70,8 @@
         tailscale.com/atomicfile                                     from tailscale.com/ipn+
         tailscale.com/control/controlclient                          from tailscale.com/ipn/ipnlocal+
         tailscale.com/derp                                           from tailscale.com/derp/derphttp+
-<<<<<<< HEAD
         tailscale.com/derp/derphttp                                  from tailscale.com/cmd/tailscaled+
         tailscale.com/derp/derpmap                                   from tailscale.com/cmd/tailscaled
-=======
-        tailscale.com/derp/derphttp                                  from tailscale.com/net/netcheck+
-        tailscale.com/derp/derpmap                                   from tailscale.com/cmd/tailscaled+
->>>>>>> affd8591
         tailscale.com/disco                                          from tailscale.com/derp+
         tailscale.com/health                                         from tailscale.com/control/controlclient+
         tailscale.com/internal/deepprint                             from tailscale.com/ipn/ipnlocal+
@@ -94,12 +89,8 @@
         tailscale.com/logtail/filch                                  from tailscale.com/logpolicy
         tailscale.com/metrics                                        from tailscale.com/derp
         tailscale.com/net/dnscache                                   from tailscale.com/control/controlclient+
-<<<<<<< HEAD
-        tailscale.com/net/flowtrack                                  from tailscale.com/net/packet+
-=======
         tailscale.com/net/dnsfallback                                from tailscale.com/control/controlclient
         tailscale.com/net/flowtrack                                  from tailscale.com/wgengine/filter+
->>>>>>> affd8591
      💣 tailscale.com/net/interfaces                                 from tailscale.com/cmd/tailscaled+
         tailscale.com/net/netcheck                                   from tailscale.com/wgengine/magicsock
         tailscale.com/net/netns                                      from tailscale.com/control/controlclient+
@@ -116,12 +107,8 @@
         tailscale.com/safesocket                                     from tailscale.com/ipn/ipnserver
         tailscale.com/smallzstd                                      from tailscale.com/ipn/ipnserver+
         tailscale.com/syncs                                          from tailscale.com/net/interfaces+
-<<<<<<< HEAD
         tailscale.com/tailcfg                                        from tailscale.com/cmd/tailscaled+
-=======
-        tailscale.com/tailcfg                                        from tailscale.com/control/controlclient+
    W 💣 tailscale.com/tempfork/wireguard-windows/firewall            from tailscale.com/cmd/tailscaled
->>>>>>> affd8591
    W    tailscale.com/tsconst                                        from tailscale.com/net/interfaces
         tailscale.com/tstime                                         from tailscale.com/wgengine/magicsock
         tailscale.com/types/empty                                    from tailscale.com/control/controlclient+
